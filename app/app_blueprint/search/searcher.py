--- conflicted
+++ resolved
@@ -948,7 +948,6 @@
         print(f"获取文档详情出错: {e}")
         return jsonify({'error': str(e)}), 500
 
-<<<<<<< HEAD
 """
 处理布尔表达式的工具函数
 """
@@ -1489,209 +1488,4 @@
         return jsonify({
             'status': 'error',
             'message': f'检索处理出错: {str(e)}'
-        }), 500
-=======
-def normalize_scores(scores):
-    """对分数进行Min-Max标准化
-    
-    Args:
-        scores: 原始分数列表
-    Returns:
-        list: 标准化后的分数列表
-    """
-    if not scores:
-        return scores
-    min_score = min(scores)
-    max_score = max(scores)
-    if max_score == min_score:
-        return [1.0] * len(scores)
-    return [(s - min_score) / (max_score - min_score) for s in scores]
-
-def calculate_cosine_similarity(vec1, vec2):
-    """计算两个向量的余弦相似度
-    
-    Args:
-        vec1: 第一个向量
-        vec2: 第二个向量
-    Returns:
-        float: 余弦相似度
-    """
-    dot_product = sum(a * b for a, b in zip(vec1, vec2))
-    norm1 = math.sqrt(sum(a * a for a in vec1))
-    norm2 = math.sqrt(sum(b * b for b in vec2))
-    
-    if norm1 == 0 or norm2 == 0:
-        return 0
-        
-    return dot_product / (norm1 * norm2)
-
-def calculate_basic_relevance(result, prompt):
-    """计算基础相关性得分，使用余弦相似度
-    
-    Args:
-        result: 搜索结果字典
-        prompt: 用户输入的查询文本
-    Returns:
-        float: 基础相关性得分
-    """
-    global embedding_tokenizer, embedding_model
-    
-    try:
-        # 如果模型未初始化，先初始化
-        if embedding_model is None or embedding_tokenizer is None:
-            init_embedding_model()
-            if embedding_model is None or embedding_tokenizer is None:
-                logger.error("文本嵌入模型未能成功初始化")
-                return 0.0
-        
-        # 准备文档文本（标题和摘要）
-        title = result.get('title', '')
-        abstract = result.get('abstract', '')
-        doc_text = f"{title} [SEP] {abstract}"
-        
-        # 对查询和文档文本进行编码
-        inputs = embedding_tokenizer(
-            [prompt, doc_text],
-            padding=True,
-            truncation=True,
-            max_length=512,
-            return_tensors="pt"
-        )
-        
-        # 将输入移到正确的设备上
-        device = next(embedding_model.parameters()).device
-        inputs = {k: v.to(device) for k, v in inputs.items()}
-        
-        # 获取文本嵌入
-        with torch.no_grad():
-            outputs = embedding_model(**inputs)
-            # 使用[CLS]标记的输出作为文本表示
-            embeddings = outputs.last_hidden_state[:, 0, :].cpu().numpy()
-            
-        # 计算余弦相似度
-        similarity = calculate_cosine_similarity(embeddings[0], embeddings[1])
-        
-        return float(similarity)
-        
-    except Exception as e:
-        logger.error(f"计算余弦相似度时出错: {str(e)}")
-        return 0.0
-
-@searcher_bp.route('/api/rerank', methods=['POST'])
-def api_rerank():
-    """重排序API"""
-    try:
-        data = request.get_json()
-        if not data:
-            return jsonify({'error': '无效的请求数据'}), 400
-            
-        results = data.get('results', [])
-        prompt = data.get('prompt', '')
-        session_id = data.get('session_id', '')
-        
-        # 获取权重参数，默认重排序得分权重为0.7，基础相关性得分权重为0.3
-        rerank_weight = data.get('rerank_weight', 0.7)
-        basic_weight = 1 - rerank_weight
-        
-        if not results or not prompt:
-            return jsonify({'error': '缺少必要参数'}), 400
-            
-        if not session_id:
-            return jsonify({'error': '缺少会话ID'}), 400
-            
-        # 验证会话是否存在
-        session = SearchSession.query.filter_by(session_id=session_id).first()
-        if not session:
-            return jsonify({'error': '无效的会话ID'}), 400
-            
-        if not rerank_model:
-            return jsonify({'error': '重排序模型未初始化'}), 500
-            
-        try:
-            # 使用模型计算得分
-            rerank_scores = []
-            basic_scores = []
-            logger.info(f"\n开始重排序，提示词: {prompt}")
-            logger.info("=" * 50)
-            
-            # 计算两种得分
-            for result in results:
-                # 计算重排序得分
-                doc_text = f"{result['title']} [SEP] {result.get('abstract', '')}"
-                rerank_score = rerank_model.predict(
-                    query=prompt,
-                    doc_text=doc_text
-                )
-                rerank_scores.append(rerank_score)
-                
-                # 计算基础相关性得分（余弦相似度）
-                basic_score = calculate_basic_relevance(
-                    result=result,
-                    prompt=prompt
-                )
-                basic_scores.append(basic_score)
-                
-                logger.info(f"文献: {result['title']}")
-                logger.info(f"重排序得分: {rerank_score:.4f}")
-                logger.info(f"余弦相似度得分: {basic_score:.4f}")
-                logger.info("-" * 30)
-            
-            # 对两种得分进行标准化
-            normalized_rerank_scores = normalize_scores(rerank_scores)
-            normalized_basic_scores = normalize_scores(basic_scores)
-            
-            # 计算加权组合得分
-            final_scores = []
-            for i in range(len(results)):
-                final_score = (rerank_weight * normalized_rerank_scores[i] + 
-                             basic_weight * normalized_basic_scores[i])
-                final_scores.append((final_score, results[i]))
-                
-                logger.info(f"\n文献: {results[i]['title']}")
-                logger.info(f"标准化重排序得分: {normalized_rerank_scores[i]:.4f}")
-                logger.info(f"标准化余弦相似度得分: {normalized_basic_scores[i]:.4f}")
-                logger.info(f"最终加权得分: {final_score:.4f}")
-                logger.info("-" * 30)
-            
-            # 根据最终得分排序
-            final_scores.sort(key=lambda x: x[0], reverse=True)
-            
-            # 提取排序后的结果
-            reranked_results = [item[1] for item in final_scores]
-            
-            # 更新排名信息
-            for i, result in enumerate(reranked_results):
-                result['rerank_position'] = i + 1
-                result['final_score'] = final_scores[i][0]
-            
-            logger.info("\n重排序后的最终顺序:")
-            logger.info("=" * 50)
-            for i, result in enumerate(reranked_results):
-                logger.info(f"第{i+1}名: {result['title']}")
-                logger.info(f"最终得分: {result['final_score']:.4f}")
-            logger.info("=" * 50)
-            
-            # 记录重排序操作
-            try:
-                record_rerank_operation(
-                    session_id=session_id,
-                    prompt=prompt,
-                    results=reranked_results
-                )
-                logger.info(f"重排序操作已记录: session_id={session_id}, prompt={prompt}")
-            except Exception as log_error:
-                logger.error(f"记录重排序操作失败: {str(log_error)}")
-            
-            return jsonify({
-                'status': 'success',
-                'results': reranked_results
-            })
-            
-        except Exception as model_error:
-            logger.error(f"模型预测出错: {str(model_error)}")
-            return jsonify({'error': '模型预测失败'}), 500
-            
-    except Exception as e:
-        logger.error(f"重排序API出错: {str(e)}")
-        return jsonify({'error': str(e)}), 500
->>>>>>> e2759feb
+        }), 500