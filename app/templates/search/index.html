<!DOCTYPE html>
<html lang="zh-CN">
<head>
    <meta charset="UTF-8">
    <meta name="viewport" content="width=device-width, initial-scale=1.0">
    <base href="/search/">
    <link rel="icon" href="/static/search/favicon.png">
    <title>文献检索系统</title>
    <link href="https://cdn.jsdelivr.net/npm/bootstrap@5.3.0-alpha1/dist/css/bootstrap.min.css" rel="stylesheet">
    <link rel="stylesheet" href="https://cdn.jsdelivr.net/npm/bootstrap-icons@1.11.1/font/bootstrap-icons.css">
    <style>
        /* 根样式 */
        :root {
            --primary-color: #4a6bdf;
            --secondary-color: #f5f5f5;
            --text-color: #333;
            --border-color: #ddd;
            --sidebar-width: 320px;
            --sidebar-min-width: 280px;
            --sidebar-max-width: 500px;
            --transition-time: 0.3s;
        }
        
        /* 基础样式 */
        body {
            font-family: 'Arial', sans-serif;
            color: var(--text-color);
            background-color: #f8f9fa;
        }
        
        .container {
            max-width: 1200px;
            margin: 0 auto;
        }
        
        /* 主容器样式 */
        .main-container {
            display: flex;
            position: relative;
            margin-top: 0.5rem;
            margin-bottom: 2rem;
            min-height: calc(100vh - 200px);
            transition: margin-right var(--transition-time) ease;
        }
        
        /* 当侧边栏展开时，主容器右侧留出空间 */
        .main-container.sidebar-expanded {
            margin-right: var(--sidebar-width);
        }

        /* 搜索区域样式 */
        .search-section {
            flex-grow: 1;
            background-color: white;
            border-radius: 10px;
            box-shadow: 0 4px 6px rgba(0, 0, 0, 0.1);
            padding: 2rem;
            transition: width var(--transition-time) ease;
            width:100%
        }
        
        /* AI侧边栏样式 */
        .ai-sidebar {
            position: fixed;
            top: 0;
            right: 0;
            width: 0;
            height: 100%;
            background-color: white;
            box-shadow: -2px 0 5px rgba(0, 0, 0, 0.1);
            z-index: 1000;
            transition: width var(--transition-time) ease;
            overflow: hidden;
            display: flex;
            flex-direction: column;
        }
        
        /* 侧边栏展开状态 */
        .ai-sidebar.expanded {
            width: var(--sidebar-width);
        }
        
        /* 侧边栏头部样式 */
        .ai-sidebar-header {
            display: flex;
            justify-content: space-between;
            align-items: center;
            padding: 1rem;
            border-bottom: 1px solid var(--border-color);
        }
        
        /* 侧边栏内容区域样式 */
        .ai-sidebar-content {
            flex-grow: 1;
            overflow-y: auto;
            padding: 1rem;
        }
        
        /* 缩放手柄样式 */
        .ai-resize-handle {
            position: absolute;
            left: 0;
            top: 0;
            bottom: 0;
            width: 5px;
            cursor: ew-resize;
            background-color: transparent;
            z-index: 1001;
        }
        
        /* AI辅助按钮样式 */
        .ai-toggle-btn {
            position: fixed;
            bottom: 6rem;
            right: 6rem;
            width: 60px;
            height: 60px;
            border-radius: 50%;
            background-color: var(--primary-color);
            color: white;
            border: none;
            box-shadow: 0 4px 8px rgba(0, 0, 0, 0.2);
            font-size: 1.5rem;
            display: flex;
            justify-content: center;
            align-items: center;
            cursor: pointer;
            z-index: 999;
            transition: all 0.2s ease;
        }
        
        .ai-toggle-btn:hover {
            transform: scale(1.05);
            background-color: #3a5bc7;
        }
        
        /* 聊天容器样式 */
        .chat-container {
            display: flex;
            flex-direction: column;
            height: 100%;
        }
        
        .messages-container {
            flex-grow: 1;
            overflow-y: auto;
            padding-bottom: 1rem;
        }
        
        .message {
            margin-bottom: 1rem;
            padding: 0.8rem 1rem;
            border-radius: 10px;
            max-width: 80%;
        }
        
        .ai-message {
            background-color: #f0f2ff;
            align-self: flex-start;
        }
        
        .user-message {
            background-color: var(--primary-color);
            color: white;
            align-self: flex-end;
            margin-left: auto;
        }
        
        .message-content {
            margin-bottom: 0;
        }
        
        /* 输入框容器样式 */
        .input-container {
            display: flex;
            padding: 1rem;
            border-top: 1px solid var(--border-color);
            background-color: white;
            position: sticky;
            bottom: 0;
        }
        
        .chat-input {
            flex-grow: 1;
            padding: 0.5rem 1rem;
            border: 1px solid var(--border-color);
            border-radius: 20px;
            margin-right: 0.5rem;
        }
        
        .send-button {
            width: 40px;
            height: 40px;
            border-radius: 50%;
            background-color: var(--primary-color);
            color: white;
            border: none;
            display: flex;
            justify-content: center;
            align-items: center;
        }
        
        /* 搜索框容器样式 */
        .search-box {
            position: relative;
            display: flex;
            gap: 10px;
            align-items: center;
            max-width: 800px;
            margin: 0 auto;
        }
        
        .search-input {
            flex: 1;
            padding: 0.75rem 1rem;
            border-radius: 30px;
            border: 1px solid var(--border-color);
        }
        
        .search-btn {
            position: static;
            border-radius: 30px;
            padding: 0.75rem 1.5rem;
            background-color: var(--primary-color);
            color: white;
            border: none;
            display: flex;
            justify-content: center;
            align-items: center;
            transition: all 0.2s ease;
        }
        
        .search-btn:hover {
            background-color: #1f3c6e;
            transform: translateY(-1px);
        }
        
        /* Tab样式 */
        .nav-tabs {
            border-bottom: 1px solid var(--border-color);
            margin-bottom: 1.5rem;
        }
        
        .nav-tabs .nav-link {
            border: none;
            color: var(--text-color);
            font-weight: 500;
            padding: 0.75rem 1.5rem;
            transition: all 0.3s ease;
            border-radius: 5px;
        }
        
        .nav-tabs .nav-link:hover {
            color: var(--text-color);
            background-color: rgba(0, 0, 0, 0.05);
        }
        
        .nav-tabs .nav-link.active {
            color: white;
            background-color: #366686fb;
            border-bottom: none;
        }
        
        /* 高级检索样式 */
        .advanced-condition-row {
            display: flex;
            gap: 10px;
            margin-bottom: 1rem;
            align-items: center;
            max-width: 800px;
            margin-left: auto;
            margin-right: auto;
            transition: all 0.3s ease;
            transform-origin: left center;
        }
        
        .advanced-condition-row:hover,
        .advanced-condition-row:hover .condition-remove-btn {
            transform: scale(1.02);
        }
        
        .condition-remove {
            width: 12%;
            min-width: 80px;
            display: flex;
            justify-content: flex-end;
        }
        
        .condition-remove-btn {
            padding: 0.25rem 0.75rem;
            border: 1px solid #4a6bdf;
            border-radius: 4px;
            background-color: #ffffff;
            color: #4a6bdf;
            cursor: pointer;
            transition: all 0.3s ease;
            font-size: 0.875rem;
            box-shadow: 0 1px 3px rgba(0, 0, 0, 0.1);
            transform: none;
        }
        
        .condition-remove-btn:hover {
            background-color: #4a6bdf;
            color: #ffffff;
            box-shadow: 0 2px 5px rgba(74, 107, 223, 0.2);
        }
        
        .condition-remove-btn:active {
            transform: scale(0.98);
            box-shadow: 0 1px 2px rgba(74, 107, 223, 0.1);
        }
        
        .condition-logic {
            width: 12%;
            min-width: 80px;
        }
        
        .condition-field {
            width: 20%;
            min-width: 120px;
        }
        
        .condition-input {
            flex-grow: 1;
            max-width: 400px;
        }
        
        .add-condition-container {
            max-width: 800px;
            margin-left: auto;
            margin-right: auto;
            margin-bottom: 1rem;
            padding-left: 5%;
            display: flex;
            justify-content: space-between;
            align-items: center;
        }
        
        .add-condition-btn {
            padding: 0.25rem 0.5rem;
            font-size: 0.875rem;
            display: inline-flex;
            align-items: center;
            gap: 3px;
            color: #6c757d;
            border-color: #dee2e6;
            background-color: #f8f9fa;
            transition: all 0.2s ease;
        }
        
        .add-condition-btn:hover {
            color: #495057;
            background-color: #e9ecef;
            border-color: #ced4da;
            transform: translateY(-1px);
        }
        
        .add-condition-btn:active {
            transform: translateY(0);
        }
        
        .search-submit-btn {
            margin: 0;
            padding: 0.5rem 2rem;
            font-size: 1rem;
            background-color: var(--primary-color);
            border: none;
            transition: all 0.2s ease;
            border-radius: 8px;
            font-weight: 500;
            min-width: 120px;
        }
        
        .search-submit-btn:hover {
            background-color: #3a5bc7;
            transform: translateY(-2px);
            box-shadow: 0 4px 8px rgba(0, 0, 0, 0.1);
        }
        
        .search-submit-btn:active {
            transform: translateY(0);
            box-shadow: none;
        }
        
        .condition-input {
            flex-grow: 1;
            max-width: calc(100% - 24% - 20% - 12% - 20px); /* 减去其他元素的宽度和间距 */
        }
        
        /* 检索历史样式 */
        .search-history {
            margin-top: 2rem;
            max-width: 800px;
            margin-left: auto;
            margin-right: auto;
        }
        
        .search-history-title {
            font-size: 1.2rem;
            font-weight: 500;
            margin-bottom: 1rem;
            color: var(--text-color);
            text-align: left;
            padding-left: 1rem;
        }
        
        .history-list {
            list-style: none;
            padding: 0;
        }
        
        .history-item {
            display: flex;
            justify-content: space-between;
            align-items: center;
            padding: 0.75rem 1rem;
            border-bottom: 1px solid var(--border-color);
            transition: background-color 0.2s;
            gap: 1rem;
            min-height: 60px;
        }
        
        .history-item:hover {
            background-color: #f8f9fa;
        }
        
        .history-content {
            flex: 1;
            min-width: 0;
            word-break: break-word;
            display: flex;
            flex-direction: column;
            justify-content: center;
        }
        
        .history-query {
            font-weight: 500;
            margin-bottom: 0.25rem;
            white-space: pre-wrap;
            line-height: 1.4;
        }
        
        .history-time {
            color: #6c757d;
            font-size: 0.85rem;
            line-height: 1.2;
        }
        
        .history-apply-btn {
            flex-shrink: 0;
            width: 60px;
            height: 32px;
            padding: 0.25rem 0.5rem;
            font-size: 0.875rem;
            white-space: nowrap;
            display: flex;
            align-items: center;
            justify-content: center;
            align-self: center;
        }
        
        /* 页脚样式 */
        .footer {
            background-color: #f8f9fa;
            padding: 2rem 0;
            text-align: center;
            border-top: 1px solid var(--border-color);
        }
        
        /* 响应式调整 */
        @media (max-width: 768px) {
            .condition-field {
                width: 40%;
            }
            
            .search-section {
                padding: 1.5rem;
            }
        }
        
        /* 查询预览样式 */
        .query-preview {
            background-color: #f0f2ff;
            border-radius: 5px;
            padding: 0.5rem 1rem;
            margin-bottom: 1rem;
            border-left: 3px solid var(--primary-color);
            font-family: monospace;
            overflow-x: auto;
        }
        
        /* 应用检索式按钮样式 */
        .apply-query-btn {
            background-color: var(--primary-color);
            color: white;
            border: none;
            border-radius: 20px;
            padding: 0.5rem 1.5rem;
            margin-top: 0.5rem;
            display: inline-flex;
            align-items: center;
            gap: 5px;
            transition: all 0.2s ease;
            font-weight: 500;
        }
        
        .apply-query-btn:hover {
            background-color: #3a5bc7;
            transform: translateY(-2px);
            box-shadow: 0 4px 8px rgba(0, 0, 0, 0.1);
        }
        
        .apply-query-btn:active {
            transform: translateY(0);
            box-shadow: none;
        }
        
        /* 加载动画样式 */
        .loading-spinner {
            display: inline-block;
            width: 1rem;
            height: 1rem;
            border: 2px solid rgba(255, 255, 255, 0.3);
            border-radius: 50%;
            border-top-color: white;
            animation: spin 1s linear infinite;
            margin-right: 5px;
        }
        
        @keyframes spin {
            to { transform: rotate(360deg); }
        }

        /* 头部导航样式 */
        .header {
            background-color: #366686fb;
            padding: 1.5rem 0 1rem 0;
            margin-bottom: 1rem;
        }

        .header h1 {
            color: white;
            text-align: center;
            margin: 0;
            font-size: 3rem;
            padding-top: 0.5rem;
        }

        .header h1 a {
            color: white;
            text-decoration: none;
        }

        .header .nav {
            margin-top: 0.5rem;
        }

        .header .nav-link {
            color: var(--text-color);
            padding: 0.5rem 1rem;
            position: relative;
            transition: all 0.3s ease;
        }

        .header .nav-link:hover {
            color: var(--primary-color);
            transform: translateY(-2px);
        }

        .header .nav-link.active {
            color: var(--primary-color);
            border-bottom: none;
        }

        .header .nav-link.active::after {
            content: '';
            position: absolute;
            bottom: 0;
            left: 50%;
            transform: translateX(-50%);
            width: 0;
            height: 2px;
            background-color: var(--primary-color);
            transition: width 0.3s ease;
        }

        .header .nav-link:hover::after {
            width: 100%;
        }

        .header .nav-link.active::after {
            width: 0;
        }

        /* 检索式检索样式 */
        .query-search-form textarea {
            font-family: monospace;
            line-height: 1.5;
            padding: 1rem;
            background-color: #f8f9fa;
            border: 1px solid var(--border-color);
            transition: all 0.3s ease;
            font-size: 1.1rem;
        }

        .query-search-form textarea:focus {
            background-color: white;
            border-color: var(--primary-color);
            box-shadow: 0 0 0 0.2rem rgba(74, 107, 223, 0.25);
        }

        .query-help-panel {
            background-color: #f8f9fa;
            border-radius: 8px;
            padding: 1.5rem;
            height: 100%;
            border: 1px solid var(--border-color);
        }

        .query-help-panel .help-title {
            color: var(--primary-color);
            font-weight: 600;
            margin-bottom: 1rem;
            padding-bottom: 0.5rem;
            border-bottom: 2px solid var(--primary-color);
        }

        .query-help-panel .help-content {
            font-size: 0.95rem;
        }

        .query-help-panel .help-list {
            list-style: none;
            padding-left: 0;
            margin-bottom: 0;
        }

        .query-help-panel .help-list li {
            margin-bottom: 0.8rem;
            padding-left: 1.5rem;
            position: relative;
        }

        .query-help-panel .help-list li:before {
            content: "•";
            color: var(--primary-color);
            position: absolute;
            left: 0;
            font-weight: bold;
        }

        @media (max-width: 768px) {
            .query-help-panel {
                margin-top: 1rem;
            }
        }
    </style>
</head>
<body>
    <!-- 头部导航 -->
    <header class="header">
        <div class="container">
            <h1>
                <a href="index">
                    文献检索系统
                </a>
            </h1>
            <!-- <div class="d-flex justify-content-center">
                <nav>
                    <ul class="nav">
                        <li class="nav-item">
                            <a class="nav-link active" href="index">
                            </a>
                        </li>
                    </ul>
                </nav>
            </div> -->
        </div>
    </header>

    <div class="container main-container">
        <!-- 主搜索区域 -->
        <div class="search-section">
            <ul class="nav nav-tabs" id="searchTabs" role="tablist">
                <li class="nav-item" role="presentation">
                    <button class="nav-link active" id="basic-tab" data-bs-toggle="tab" data-bs-target="#basic" type="button" role="tab" aria-controls="basic" aria-selected="true">
                        基本检索
                    </button>
                </li>
                <li class="nav-item" role="presentation">
                    <button class="nav-link" id="advanced-tab" data-bs-toggle="tab" data-bs-target="#advanced" type="button" role="tab" aria-controls="advanced" aria-selected="false">
                        高级检索
                    </button>
                </li>
                <li class="nav-item" role="presentation">
                    <button class="nav-link" id="query-tab" data-bs-toggle="tab" data-bs-target="#query" type="button" role="tab" aria-controls="query" aria-selected="false">
                        检索式检索
                    </button>
                </li>
            </ul>
            <div class="tab-content" id="searchTabsContent">
                <!-- 基本检索 -->
                <div class="tab-pane fade show active" id="basic" role="tabpanel" aria-labelledby="basic-tab">
                    <form id="basicSearchForm" action="results" method="get">
                        <div class="search-box mb-3">
                            <input type="text" id="basicQuery" name="query" class="form-control form-control-lg search-input" placeholder="输入关键词" required>
                            <button type="submit" class="btn btn-primary search-btn">
                                <i class="bi bi-search"></i>
                            </button>
                        </div>
                    </form>
                </div>
                
                <!-- 高级检索 -->
                <div class="tab-pane fade" id="advanced" role="tabpanel" aria-labelledby="advanced-tab">
                    <form id="advancedSearchForm" action="results" method="get" class="advanced-search-form">
                        <div id="advancedConditions">
                            <!-- 默认的条件行 -->
                            <div class="advanced-condition-row">
                                <div class="condition-remove">
                                    <button type="button" class="condition-remove-btn">删除</button>
                                </div>
                                <select class="form-select condition-logic">
                                    <option value="AND">AND</option>
                                    <option value="OR">OR</option>
                                    <option value="NOT">NOT</option>
                                </select>
                                <select class="form-select condition-field">
                                    <option value="title">标题</option>
                                    <option value="author">作者</option>
                                    <option value="keyword">关键词</option>
                                    <option value="abstract">摘要</option>
                                    <option value="institution">机构</option>
                                    <option value="source">来源/期刊</option>
                                    <option value="country">国家</option>
                                    <option value="language">语言</option>
                                    <option value="type">文献类型</option>
                                    <option value="cited">被引用次数</option>
                                    <option value="doi">DOI</option>
                                    <option value="topic">学科主题</option>
                                    <option value="concept">概念</option>
                                    <option value="time">发表时间</option>
                                    <option value="content">内容</option>
                                </select>
                                <input type="text" class="form-control condition-input" placeholder="输入检索词">
                            </div>
                        </div>
                        
                        <div class="add-condition-container">
                            <button type="button" id="addCondition" class="btn btn-outline-secondary add-condition-btn">
                                <i class="bi bi-plus-circle"></i>
                                添加条件
                            </button>
                            <button type="submit" class="btn btn-primary search-submit-btn">
                                检索
                            </button>
                        </div>
                    </form>
                </div>

                <!-- 检索式检索 -->
                <div class="tab-pane fade" id="query" role="tabpanel" aria-labelledby="query-tab">
                    <div class="row">
                        <div class="col-md-8">
                            <form id="querySearchForm" action="results" method="get" class="query-search-form">
                                <div class="search-box mb-3">
                                    <textarea id="queryInput" name="query" class="form-control search-input" 
                                        placeholder="请输入检索式，例如：人工智能 AND (机器学习 OR 深度学习) AND 2020-2023" 
                                        rows="6" style="resize: none; border-radius: 8px;"></textarea>
                                </div>
                                <div class="d-flex justify-content-center">
                                    <button type="submit" class="btn btn-primary search-submit-btn">
                                        执行检索
                                    </button>
                                </div>
                            </form>
                        </div>
                        <div class="col-md-4">
                            <div class="query-help-panel">
                                <h5 class="help-title">检索式语法说明</h5>
                                <div class="help-content">
                                    <ul class="help-list">
                                        <li>
                                            <strong>AND</strong>：同时包含多个词
                                        </li>
                                        <li>
                                            <strong>OR</strong>：包含任意一个词
                                        </li>
                                        <li>
                                            <strong>NOT</strong>：不包含某个词
                                        </li>
                                        <li>
                                            <strong>( )</strong>：组合多个条件
                                        </li>
                                        <li>
                                            <strong>*</strong>：通配符，匹配任意字符
                                        </li>
                                        <li>
                                            <strong>年份范围</strong>：使用连字符
                                        </li>
                                    </ul>
                                </div>
                            </div>
                        </div>
                    </div>
                </div>
            </div>
            
            <!-- 搜索历史 -->
            <div class="search-history">
                <h3 class="search-history-title">
                    最近检索
                </h3>
                <ul class="history-list" id="searchHistory">
                    <!-- 历史记录将由JavaScript动态加载 -->
                </ul>
            </div>
        </div>
        
        <!-- AI辅助侧边栏 -->
        <div class="ai-sidebar" id="aiSidebar">
            <div class="ai-resize-handle" id="aiResizeHandle"></div>
            <div class="ai-sidebar-header">
                <h5 class="mb-0">
                    AI辅助检索
                </h5>
                <button type="button" class="btn-close" id="closeSidebar"></button>
            </div>
            <div class="ai-sidebar-content">
                <div class="chat-container">
                    <div class="messages-container" id="aiMessages">
                        <div class="message ai-message">
                            <p class="message-content">
                                您好！我是您的AI检索助手。请用自然语言描述您想要查找的文献，我将帮您生成专业的检索式。
                            </p>
                        </div>
                    </div>
                </div>
            </div>
            <div class="input-container">
                <input type="text" class="chat-input" id="aiQueryInput" placeholder="请输入您的问题...">
                <button class="send-button" id="sendQuery">
                    <i class="bi bi-send"></i>
                </button>
            </div>
        </div>
    </div>
    
    <!-- AI辅助按钮放在页面底部，不是容器内部 -->
    <button class="ai-toggle-btn" id="aiToggleBtn">
        <i class="bi bi-robot"></i>
    </button>

    <footer class="footer">
        <div class="container">
            <p class="mb-0">
                © 2025 文献检索系统. 保留所有权利.
            </p>
        </div>
    </footer>

    <script src="https://cdn.jsdelivr.net/npm/bootstrap@5.3.0-alpha1/dist/js/bootstrap.bundle.min.js"></script>
    <script>
        // 定义排序方式常量
        const SORT_BY_RELEVANCE = 'relevance';
        const SORT_BY_TIME_DESC = 'time_desc';
        const SORT_BY_TIME_ASC = 'time_asc';
        const SORT_BY_COMBINED = 'combined';
        
        // 当前页码和每页数量
        let currentPage = 1;
        const perPage = 10;
        
        // 当前排序方式
        let currentSort = SORT_BY_RELEVANCE;
        
        // 当前搜索参数
        let currentSearchParams = {};
        
        // 当前会话ID
        let currentSessionId = null;
        
        // 记录点击
        function recordClick(documentId) {
            if (!currentSessionId) {
                console.warn('[用户行为] 没有有效的会话ID，无法记录点击');
                return;
            }
            
            console.log(`[用户行为] 开始记录文档点击: document_id=${documentId}, session_id=${currentSessionId}`);
            
            fetch('/api/basic/record_click', {
                method: 'POST',
                headers: {
                    'Content-Type': 'application/json'
                },
                body: JSON.stringify({
                    session_id: currentSessionId,
                    document_id: documentId
                })
            })
            .then(response => response.json())
            .then(data => {
                if (data.error) {
                    console.error('[用户行为] 记录点击失败:', data.error);
                } else {
                    console.log('[用户行为] 成功记录文档点击');
                }
            })
            .catch(error => console.error('[用户行为] 记录点击失败:', error));
        }

        document.addEventListener('DOMContentLoaded', function() {
            // DOM元素引用
            const aiToggleBtn = document.getElementById('aiToggleBtn');
            const aiSidebar = document.getElementById('aiSidebar');
            const closeSidebar = document.getElementById('closeSidebar');
            const mainContainer = document.querySelector('.main-container');
            const aiQueryInput = document.getElementById('aiQueryInput');
            const sendQueryBtn = document.getElementById('sendQuery');
            const aiMessages = document.getElementById('aiMessages');
            const aiResizeHandle = document.getElementById('aiResizeHandle');
            const basicForm = document.getElementById('basicSearchForm');
            const advancedForm = document.getElementById('advancedSearchForm');

            // 获取URL查询参数
            function getQueryParam(param) {
                const urlParams = new URLSearchParams(window.location.search);
                return urlParams.get(param);
            }

            // 当前搜索模式（基本、高级或检索式）
            let currentSearchMode = 'basic';  // 默认设置为基本检索

            // 切换标签页时更新搜索模式
            document.querySelectorAll('.nav-link').forEach(tab => {
                tab.addEventListener('click', function() {
                    if (this.id === 'basic-tab') {
                        currentSearchMode = 'basic';
                    } else if (this.id === 'advanced-tab') {
                        currentSearchMode = 'advanced';
                    } else if (this.id === 'query-tab') {
                        currentSearchMode = 'query';
                    }
                });
            });

            // 为所有文档链接添加事件监听器
            document.addEventListener('click', function(e) {
                const link = e.target.closest('a[data-document-id]');
                if (link) {
                    const documentId = link.getAttribute('data-document-id');
                    console.log(`[用户行为] 检测到文档点击: document_id=${documentId}`);
                    recordClick(documentId);
                }
            });

            // 跨页面保持搜索模式
            const savedMode = localStorage.getItem('searchMode');
            if (savedMode) {
                if (savedMode === 'advanced') {
                    document.getElementById('advanced-tab').click();
                } else if (savedMode === 'query') {
                    document.getElementById('query-tab').click();
                } else {
                    document.getElementById('basic-tab').click();
                }
            }

            // 打开侧边栏
            function openSidebar() {
                aiSidebar.classList.add('expanded');
                mainContainer.classList.add('sidebar-expanded');
                setTimeout(() => {
                    aiQueryInput.focus();
                }, 300);
            }

            // 关闭侧边栏
            function closeSidebarFunc() {
                aiSidebar.classList.remove('expanded');
                mainContainer.classList.remove('sidebar-expanded');
            }

            // 侧边栏调整大小
            let isResizing = false;
            let lastDownX = 0;

            // 开始调整大小
            aiResizeHandle.addEventListener('mousedown', function(e) {
                isResizing = true;
                lastDownX = e.clientX;
                document.body.style.cursor = 'ew-resize';
                aiResizeHandle.style.backgroundColor = 'rgba(74, 107, 223, 0.3)';
                document.addEventListener('mousemove', handleMouseMove);
                document.addEventListener('mouseup', stopResize);
                e.preventDefault();
            });

            // 调整大小时的处理函数
            function handleMouseMove(e) {
                if (!isResizing) return;
                let newWidth = window.innerWidth - e.clientX;
                if (newWidth < parseInt(getComputedStyle(document.documentElement).getPropertyValue('--sidebar-min-width'))) {
                    newWidth = parseInt(getComputedStyle(document.documentElement).getPropertyValue('--sidebar-min-width'));
                }
                if (newWidth > parseInt(getComputedStyle(document.documentElement).getPropertyValue('--sidebar-max-width'))) {
                    newWidth = parseInt(getComputedStyle(document.documentElement).getPropertyValue('--sidebar-max-width'));
                }
                document.documentElement.style.setProperty('--sidebar-width', newWidth + 'px');
                mainContainer.style.marginRight = newWidth + 'px';
                e.preventDefault();
            }

            // 停止调整大小
            function stopResize() {
                isResizing = false;
                document.body.style.cursor = '';
                aiResizeHandle.style.backgroundColor = 'transparent';
                document.removeEventListener('mousemove', handleMouseMove);
                document.removeEventListener('mouseup', stopResize);
            }

            // AI聊天功能
            aiToggleBtn.addEventListener('click', openSidebar);
            closeSidebar.addEventListener('click', closeSidebarFunc);
            sendQueryBtn.addEventListener('click', sendQuery);
            aiQueryInput.addEventListener('keypress', function(e) {
                if (e.key === 'Enter') {
                    sendQuery();
                }
            });

            // 发送查询到AI
            function sendQuery() {
                const query = aiQueryInput.value.trim();
                if (!query) return;

                addMessage(query, 'user');
                aiQueryInput.value = '';

                const loadingMessageEl = document.createElement('div');
                loadingMessageEl.className = 'message ai-message';
                loadingMessageEl.innerHTML = `
                    <p class="message-content">
                        <span class="loading-spinner"></span>
                        正在生成检索式...
                    </p>
                `;
                aiMessages.appendChild(loadingMessageEl);
                aiMessages.scrollTop = aiMessages.scrollHeight;

                sendQueryBtn.disabled = true;
                aiQueryInput.disabled = true;

                fetch('/search/api/ai_search', {
                    method: 'POST',
                    headers: {
                        'Content-Type': 'application/json'
                    },
                    body: JSON.stringify({
                        query: query,
                        search_mode: currentSearchMode
                    })
                })
                .then(response => response.json())
                .then(data => {
                    aiMessages.removeChild(loadingMessageEl);
                    const formattedResponse = formatAIResponse(data);
                    addMessage(formattedResponse, 'ai');
                    
                    // 保存会话ID
                    if (data.session_id) {
                        currentSessionId = data.session_id;
                        console.log('[用户行为] 获取到新的会话ID:', currentSessionId);
                    }

                    sendQueryBtn.disabled = false;
                    aiQueryInput.disabled = false;
                    aiQueryInput.focus();
                })
                .catch(error => {
                    aiMessages.removeChild(loadingMessageEl);
                    addMessage('抱歉，服务器发生错误，请稍后再试。', 'ai');
                    sendQueryBtn.disabled = false;
                    aiQueryInput.disabled = false;
                    aiQueryInput.focus();
                    console.error('Error:', error);
                });
            }

            // 添加消息到聊天界面
            function addMessage(content, sender) {
                const messageEl = document.createElement('div');
                messageEl.className = `message ${sender}-message`;

                if (sender === 'ai' && typeof content === 'object') {
                    messageEl.innerHTML = `
                        <p class="message-content">
                            ${content.message}
                        </p>
                        <div class="query-preview">
                            ${content.query}
                        </div>
                        <button class="apply-query-btn" data-query="${content.query}">
                            <i class="bi bi-search"></i>
                            应用检索式
                        </button>
                    `;
                } else {
                    messageEl.innerHTML = `
                        <p class="message-content">
                            ${content}
                        </p>
                    `;
                }

                aiMessages.appendChild(messageEl);
                aiMessages.scrollTop = aiMessages.scrollHeight;

                if (sender === 'ai') {
                    const applyBtns = messageEl.querySelectorAll('.apply-query-btn');
                    applyBtns.forEach(btn => {
                        btn.addEventListener('click', function() {
                            const query = this.getAttribute('data-query');
                            applySearchQuery(query);
                        });
                    });
                }
            }

            // 格式化AI响应
            function formatAIResponse(data) {
                if (data.status === 'success' && data.query) {
                    return {
                        message: data.response || '根据您的描述，我生成了以下检索式：',
                        query: data.query
                    };
                } else {
                    return data.response || '抱歉，我无法生成适合的检索式。请尝试提供更详细的描述。';
                }
            }

            // 应用检索式
            function applySearchQuery(query) {
                if (currentSearchMode === 'basic') {
                    document.getElementById('basicQuery').value = query;
                    basicForm.submit();
                } else {
                    document.querySelector('#advanced .condition-input').value = query;
                }
            }

            // 初始化
            function init() {
                // 确保默认显示基本检索 Tab
                const basicTab = new bootstrap.Tab(document.getElementById('basic-tab'));
                basicTab.show();
                currentSearchMode = 'basic';

                const queryParam = getQueryParam('query');
                if (queryParam) {
                    document.getElementById('basicQuery').value = decodeURIComponent(queryParam);
                }

                loadSearchHistory();

                // 处理表单提交
                basicForm.addEventListener('submit', function(e) {
                    const query = document.getElementById('basicQuery').value.trim();
                    if (!query) {
                        e.preventDefault();
                        alert('请输入检索条件');
                        return false;
                    }

                    if (query) {
                        saveSearchHistory(query);
                        localStorage.setItem('searchMode', 'basic');
                    }
                });

                advancedForm.addEventListener('submit', function(e) {
                    e.preventDefault();
                    const conditions = [];
                    
                    document.querySelectorAll('.advanced-condition-row').forEach(function(condition) {
                        const logic = condition.querySelector('.condition-logic').value;
                        const field = condition.querySelector('.condition-field').value;
                        const input = condition.querySelector('.condition-input').value.trim();
                        
                        if (input) {
                            conditions.push({
                                field: field,
                                logic: logic,
                                input: input
                            });
                        }
                    });

                    if (conditions.length > 0) {
                        // 保存搜索历史
                        saveSearchHistory(JSON.stringify(conditions));
                        // 跳转到结果页面，添加search_type参数
                        window.location.href = `/search/results?query=${encodeURIComponent(JSON.stringify(conditions))}&search_type=boolean`;
                    } else {
                        alert('请至少输入一个检索条件');
                    }
                });

                document.getElementById('addCondition').addEventListener('click', function() {
                    addConditionRow();
                });

                // 处理检索式检索表单提交
                document.getElementById('querySearchForm').addEventListener('submit', function(e) {
                    e.preventDefault();
                    const query = document.getElementById('queryInput').value.trim();
                    
                    if (!query) {
                        alert('请输入检索式');
                        return false;
                    }

                    saveSearchHistory(query);
                    localStorage.setItem('searchMode', 'query');
                    window.location.href = `/search/results?query=${encodeURIComponent(query)}`;
                });
            }

            // 添加高级检索条件行
            function addConditionRow() {
                const conditionsContainer = document.getElementById('advancedConditions');
                const newRow = document.createElement('div');
                newRow.className = 'advanced-condition-row';
                newRow.innerHTML = `
                    <div class="condition-remove">
                        <button type="button" class="condition-remove-btn">删除</button>
                    </div>
                    <select class="form-select condition-logic">
                        <option value="AND">AND</option>
                        <option value="OR">OR</option>
                        <option value="NOT">NOT</option>
                    </select>
                    <select class="form-select condition-field">
                        <option value="title">标题</option>
                        <option value="author">作者</option>
                        <option value="keyword">关键词</option>
                        <option value="abstract">摘要</option>
                        <option value="institution">机构</option>
                        <option value="source">来源/期刊</option>
                        <option value="country">国家</option>
                        <option value="language">语言</option>
                        <option value="type">文献类型</option>
                        <option value="cited">被引用次数</option>
                        <option value="doi">DOI</option>
                        <option value="topic">学科主题</option>
                        <option value="concept">概念</option>
                        <option value="time">发表时间</option>
                        <option value="content">内容</option>
                    </select>
                    <input type="text" class="form-control condition-input" placeholder="输入检索词">
                `;

                const removeBtn = newRow.querySelector('.condition-remove-btn');
                removeBtn.addEventListener('click', function() {
                    if (document.querySelectorAll('.advanced-condition-row').length > 1) {
                        conditionsContainer.removeChild(newRow);
                    }
                });

                conditionsContainer.appendChild(newRow);
            }

            // 保存搜索历史
            function saveSearchHistory(query) {
                let history = JSON.parse(localStorage.getItem('searchHistory') || '[]');
                history = history.filter(item => item.query !== query);
                history.unshift({
                    query: query,
                    time: new Date().toISOString()
                });
                if (history.length > 10) {
                    history = history.slice(0, 10);
                }
                localStorage.setItem('searchHistory', JSON.stringify(history));
                loadSearchHistory();
            }

            // 加载搜索历史
            function loadSearchHistory() {
                const historyList = document.getElementById('searchHistory');
                historyList.innerHTML = '';
                const history = JSON.parse(localStorage.getItem('searchHistory') || '[]');

                if (history.length === 0) {
                    historyList.innerHTML = '<li class="text-muted p-3">暂无检索历史</li>';
                    return;
                }

                history.forEach(item => {
                    const li = document.createElement('li');
                    li.className = 'history-item';
                    const date = new Date(item.time);
                    const formattedTime = `${date.getFullYear()}-${(date.getMonth() + 1).toString().padStart(2, '0')}-${date.getDate().toString().padStart(2, '0')} ${date.getHours().toString().padStart(2, '0')}:${date.getMinutes().toString().padStart(2, '0')}`;

                    // 格式化查询显示
                    let displayQuery = item.query;
                    try {
                        // 尝试解析JSON格式的高级检索式
                        const queryObj = JSON.parse(item.query);
                        if (Array.isArray(queryObj)) {
                            displayQuery = formatAdvancedQuery(queryObj);
                        }
                    } catch (e) {
                        // 如果解析失败，说明不是JSON格式，直接显示原始查询
                        displayQuery = item.query;
                    }

                    li.innerHTML = `
<<<<<<< HEAD
                        <div>
                            <div class="history-query">${displayQuery}</div>
=======
                        <div class="history-content">
                            <div class="history-query">${item.query}</div>
>>>>>>> e2759feb
                            <div class="history-time">${formattedTime}</div>
                        </div>
                        <button class="btn btn-sm btn-outline-primary history-apply-btn">应用</button>
                    `;

                    const applyBtn = li.querySelector('.history-apply-btn');
                    applyBtn.addEventListener('click', function() {
                        const query = item.query.trim();
                        if (query) {
                            try {
                                // 尝试解析JSON格式，判断是否为高级检索式
                                const queryObj = JSON.parse(query);
                                if (Array.isArray(queryObj)) {
                                    // 如果是高级检索式，添加search_type参数
                                    window.location.href = `/search/results?query=${encodeURIComponent(query)}&search_type=boolean`;
                                } else {
                                    // 如果不是数组格式，按普通检索处理
                                    document.getElementById('basicQuery').value = query;
                                    basicForm.submit();
                                }
                            } catch (e) {
                                // 如果解析JSON失败，按普通检索处理
                                document.getElementById('basicQuery').value = query;
                                basicForm.submit();
                            }
                        } else {
                            alert('检索式不能为空');
                        }
                    });

                    historyList.appendChild(li);
                });
            }

            // 格式化高级检索式显示
            function formatAdvancedQuery(conditions) {
                const fieldMap = {
                    'title': '标题',
                    'author': '作者',
                    'keyword': '关键词',
                    'abstract': '摘要',
                    'institution': '机构',
                    'source': '来源',
                    'country': '国家',
                    'language': '语言',
                    'type': '类型',
                    'cited': '被引用',
                    'doi': 'DOI',
                    'topic': '主题',
                    'concept': '概念',
                    'time': '时间',
                    'content': '内容'
                };

                if (conditions.length === 1) {
                    // 如果只有一个条件，不需要括号
                    const field = fieldMap[conditions[0].field] || conditions[0].field;
                    return `${field}:${conditions[0].input}`;
                }
                
                // 如果有多个条件，每个条件都加上括号
                return conditions.map(condition => {
                    const field = fieldMap[condition.field] || condition.field;
                    return `(${field}:${condition.input})`;
                }).join(` ${conditions[0].logic} `);
            }

            // 初始化页面
            init();
        });
    </script>
</body>
</html> <|MERGE_RESOLUTION|>--- conflicted
+++ resolved
@@ -1318,13 +1318,8 @@
                     }
 
                     li.innerHTML = `
-<<<<<<< HEAD
                         <div>
                             <div class="history-query">${displayQuery}</div>
-=======
-                        <div class="history-content">
-                            <div class="history-query">${item.query}</div>
->>>>>>> e2759feb
                             <div class="history-time">${formattedTime}</div>
                         </div>
                         <button class="btn btn-sm btn-outline-primary history-apply-btn">应用</button>
